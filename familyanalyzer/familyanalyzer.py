#!/usr/bin/env python
#
#  This scripts has the purpose of analyzing an orthoXML file.
#  It does so by providing several methods operating on the file.
#
#                            Adrian Altenhoff, June 2013
#
import lxml.etree as etree
import collections
import itertools
import io
<<<<<<< HEAD

=======
>>>>>>> 5e3221d1

class ElementError(Exception):
    def __init__(self, msg):
        self.msg = msg

    def __str__(self):
        return str(self.msg)


class OrthoXMLQuery(object):
<<<<<<< HEAD
    """Helper class with predefined queries on an orthoxml tree."""

=======
>>>>>>> 5e3221d1
    ns = {"ns0": "http://orthoXML.org/2011/"}   # xml namespace

    @classmethod
    def getToplevelOrthologGroups(cls, root):
<<<<<<< HEAD
        """returns a list with the toplevel orthologGroup elements
        of the given root element."""
=======
>>>>>>> 5e3221d1
        xquery = ".//{{{ns0}}}groups/{{{ns0}}}orthologGroup".format(**cls.ns)
        return root.findall(xquery)

    @classmethod
    def getGeneFromId(cls, id_, root):
        xquery = ".*//{{{}}}gene[@id='{}']".format(cls.ns['ns0'], id_)
        return root.findall(xquery)

    @classmethod
    def getGroupsAtLevel(cls, level, root):
        """returns a list with the orthologGroup elements which have a
        TaxRange property equals to the requested level."""
        xquery = (".//{{{0}}}property[@name='TaxRange'][@value='{1}']/..".
                  format(cls.ns['ns0'], level))
        return root.findall(xquery)

    @classmethod
<<<<<<< HEAD
    def getSubNodes(cls, targetNode, root, recursivly=True):
        """method which returns a list of all (if recursively
        is set to true) or only the direct children nodes
        having 'targetNode' as their tagname.
        The namespace is automatically added to the tagname."""
        xPrefix = ".//" if recursivly else "./"
=======
    def getSubNodes(cls, targetNode, root, recursively=True):
        """method which returns a list of all (if recursively
        is set to true) or only the direct children nodes
        having 'targetNode' as their tagname. The namespace is
        added to the tagname."""
        xPrefix = ".//" if recursively else "./"
>>>>>>> 5e3221d1
        xquery = "{}{{{}}}{}".format(xPrefix, cls.ns['ns0'], targetNode)
        return root.findall(xquery)

    @classmethod
    def is_geneRef_node(cls, element):
<<<<<<< HEAD
        """check whether a given element is an instance of a geneRef
        element."""
=======
>>>>>>> 5e3221d1
        return element.tag == '{{{ns0}}}geneRef'.format(**cls.ns)

    @classmethod
    def getLevels(cls, element):
<<<<<<< HEAD
        """returns a list of the TaxRange levels associated to the
        passed orthologGroup element. If the element does not have
        any TaxRange property tags associated, an empty list is
        returned."""
        propTags = cls.getSubNodes("property", element, recursivly=False)
        res = [t.get('value') for t in propTags if t.get('name')=='TaxRange']
        return res


=======
        propTags = cls.getSubNodes("property", element, recursively=False)
        res = [t.get('value') for t in propTags if t.get('name')=='TaxRange']
        return res

 
>>>>>>> 5e3221d1
class OrthoXMLParser(object):
    ns = {"ns0": "http://orthoXML.org/2011/"}   # xml namespace

    def __init__(self, filename):
        """creates a OrthoXMLParser object. the parameter filename
        needs to be a path pointing to the orthoxml file to be
        analyzed."""
        self.doc = etree.parse(filename)
        self.root = self.doc.getroot()
        self.tax = None

        self._buildMappings()   # builds three dictionaries - see def below

    def write(self, filename):
        """Write out the (modified) orthoxml file into a new file."""
        self.doc.write(filename)

    def mapGeneToXRef(self, id_, typ='geneId'):
        """
        Looks up id_ (integer id_ number as a string) and type in self._xrefs
        dictionary (aka self._xrefs)
        Returns lookup value, which is a gene name
        """
        if typ is None:
            res = id_
        else:
            tup = (id_, typ)
            res = self._xrefs.get(tup, None)
            if res is None:
                # fallback, if not in dict
                gene = OrthoXMLQuery.getGeneFromId(id_, self.root)
                # return desired ID typ, otherwise whole element
                if typ is not None:
                    res = gene.get(typ, gene)
                else:
                    res = gene
        return res

    def getSpeciesSet(self):
        return self._species  # all species in the xml tree

    def getGeneIds(self, speciesFilter=None, tag="name"):
        genes = list(self._gene2species.keys())
        if speciesFilter is not None:
            genes = [g for g in genes if self._gene2species[g].get(tag, None) in speciesFilter]
        return genes

    def getToplevelGroups(self):
        """A function yielding the toplevel orthologGroups from the file.
        This corresponds to gene families for the purpose of this project."""
        return OrthoXMLQuery.getToplevelOrthologGroups(self.root)

    def getSubFamilies(self, level, root=None):
        """return a forest of orthologGroup nodes with roots at the
        given taxonomic level. This function requires that the
        orthologGroup nodes are annotated with a 'property' element
        with 'TaxRange' as a name and the actual level in a 'value'
        attribute. This is not required by the orthoxml schema."""
        if root is None:
            root = self.root

        return OrthoXMLQuery.getGroupsAtLevel(level, root)

    def getSubFamiliesByRecursion(self, level, root=None, subfamilies=None):
        """return a forest of orthologGroup nodes with roots at the
        given taxonomic level or lower. Each node is the topmost
        matching node - any matching children are not returned, to
        avoid multiple counting.

        This function requires that the orthologGroup nodes
        are annotated with a 'property' element with 'TaxRange' as a
        name and the actual level in a 'value' attribute, and that the
        value is a '/' joined list of species names. This is not
        required by the orthoxml schema."""

        if subfamilies is None:
            subfamilies = []

        if root is None:
            root = self.root

        # Stopping criterion for matching top-level node
        if (self.is_ortholog_group(root) and
                self._is_at_desired_level(root, level)):
            subfamilies.append(root)
            return

        # Stopping criterion no children
        if len(root) == 0:
            return

        # Recurse on child nodes
        for child in root.getchildren():
            self.getSubFamiliesByRecursion(level, child, subfamilies)

        return subfamilies

    @classmethod
    def is_ortholog_group(cls, element):
        """
        Returns true if the passed element is an orthologGroup xml node
        """
        return element.tag == '{{{ns0}}}orthologGroup'.format(**cls.ns)

    @classmethod
    def is_paralog_group(cls, element):
        """
        Returns true if the passed element is an paralogGroup xml node
        """
        return element.tag == '{{{ns0}}}paralogGroup'.format(**cls.ns)

    @classmethod
    def is_evolutionary_node(cls, element):
        """Returns true if the passed element is an evolutionary event
        xml node, i.e. if it is either an orthologGroup or a
        paralogGroup element."""
        return (cls.is_ortholog_group(element) or
                cls.is_paralog_group(element))

    def _is_at_desired_level(self, element, querylevel):
        """Tests if the element is at a taxonomic level equal to or
        below `querylevel`.
        If querylevel == "LUCA" -> return True, because necessarily
        all nodes in the XML are equal to or below LUCA.
        If element level == "LUCA", but query level is not "LUCA"
        (which it isn't, because it would have returned True) return
        false, because the element's level is necessarily above the
        querylevel.
        Otherwise, test that the element's level is a subset of
        querylevel, by splitting the level string on '/' and making
        a set. NB issubset returns True when sets are equal."""

        if not self.is_ortholog_group(element):
            raise ElementError('Not an orthologGroup node')
            # return False
        if querylevel == 'LUCA':
            return True
        if not isinstance(querylevel, set):
            querylevel = set(querylevel.split('/'))
        prop = element.find('{http://orthoXML.org/2011/}property')
        level = prop.get('value')
        if level == "LUCA":
            return False
        level = set(level.split('/'))
        return level.issubset(querylevel)

    def mapGeneToSpecies(self, id_, typ='name'):
        """
        Does a lookup in the self._gene2species dict:
        key = idnum, return = species name
        """
        if self._gene2species is None:
            self._buildMappings()
        return self._gene2species[id_].get(typ)

    def _findSubNodes(self, targetNode, root=None):
        """return all (recursively) found elements with tagname
        'targetNode' below the root element. If no root element
        is provided, search starts at the document root."""
        rootNode = root if root is not None else self.root
        return rootNode.findall(".//{{{0}}}{1}".
                                format(self.ns['ns0'], targetNode))

    def _buildMappings(self):
        """Builds two dictionaries:
          self._gene2species - keys are ID numbers, values are species
          self._xrefs - keys are tuples
              (idnum, idtype ['geneId','protId']),
          values are gene names
        Also builds the set:
          self._species - All species names in the xml tree"""
        mapping = dict()
        xref = dict()
        for species in self._findSubNodes("species"):
            genes = self._findSubNodes("gene", root=species)
            for gene in genes:
                id_ = gene.get('id')
                mapping[id_] = species
                for tag in gene.keys():
                    if tag != "id":
                        xref[(id_, tag)] = gene.get(tag)
        self._gene2species = mapping
        self._xrefs = xref
        self._species = frozenset({z.get('name') for z in mapping.values()})
        self._levels = frozenset({n.get('value')
            for n in self._findSubNodes("property")
            if n.get('name') == "TaxRange"})

    def getUbiquitusFamilies(self, minCoverage=.5):
        families = self.getToplevelGroups()
        return [x for x in families if len(self.getGenesPerSpeciesInFam(x)) >=
                minCoverage*len(self.getSpeciesSet())]

    def getLevels(self):
        return self._levels

    def getGenesPerSpeciesInFam(self, fam):
        """
        Takes a gene family, returns a dictionary:
          keys   = species names
          values = set of geneIds belonging to that species at a level
                descended from the family
        """
        genes = collections.defaultdict(set)
        geneRefs = self._findSubNodes("geneRef", fam)
        for gref in geneRefs:
            gid = gref.get('id')
            sp = self.mapGeneToSpecies(gid)
            genes[sp].add(gid)
        return genes

    def getFamHistory(self):
<<<<<<< HEAD
        """This method returns a FamHistory object initialized with
        the most powerful LevelAnalysis handler. The handler depends
        on whether the parser contains a tax attribute, set by the
        augmentTaxonomyInfo method if called."""

=======
>>>>>>> 5e3221d1
        # assure that orthologGroup xml elements annotated with an 'og' attr
        if self.root.find(".//*[@og]") is None:
            GroupAnnotator(self).annotateDoc()

        analyzer = LevelAnalysisFactory().newLevelAnalysis(self)
        return FamHistory(self, analyzer)

    def getFamHistoryByRecursion(self, species=None, level=None):
        # assure that orthologGroup xml elements annotated with an 'og' attr
        if self.root.find(".//*[@og]") is None:
            GroupAnnotator(self).annotateDoc()

        famHist = FamHistory(self, species, level)
        for fam in self.getSubFamiliesByRecursion(level):
            famHist.addFamily(fam)
        return famHist

    def augmentTaxonomyInfo(self, tax, propagate_top):
        """Assign a taxonomy to the orthoxml file. this taxonomy
        is used to augment the xml with the relevant level infos
        as 'TaxRange' property tags in orthologGroup elements.

        The propagate_top parameter can be should be used to enable
        or disable the propagation of all the levels which are
        older than the families topmost level. In other words, if
        enabled, all families arouse at LUCA, otherwise families
        can be invented later on in evolution."""
        if self.tax is not None:
            raise Exception("a taxonomy can be assigned only once")
        self.tax = tax
        GroupAnnotator(self).annotateMissingTaxRanges(tax, propagate_top)


class TaxonomyInconsistencyError(Exception):
    pass


class TaxonomyFactory(object):
    @classmethod
    def newTaxonomy(cls, arg):
        if isinstance(arg, str):
            if arg.endswith('.xml'):
                return XMLTaxonomy(arg)
<<<<<<< HEAD
=======
            else:
                suffix = arg[arg.rindex('.'):]
                if suffix in ['.nwk', '.tree', '.newick']:
                    return NewickTaxonomy(arg) 
>>>>>>> 5e3221d1
        elif isinstance(arg, OrthoXMLParser):
            return TaxRangeOrthoXMLTaxonomy(arg)
        else:
            raise NotImplementedError("unknown type of Taxonomy")


class Taxonomy(object):
    def __init__(self):
        raise NotImplementedError("abstract class")

    def iterParents(self, node, stopBefor=None):
<<<<<<< HEAD
        """iterates over all the taxonomy nodes towards the root
        which are above 'node' and below 'stopBefor'."""

=======
>>>>>>> 5e3221d1
        if node == stopBefor:
            return
        tn = self.hierarchy[node]
        while tn.up is not None and tn.up.name != stopBefor:
            tn = tn.up
            yield tn.name
<<<<<<< HEAD

    def _countParentAmongLevelSet(self, levels):
        """helper method to count for each level how many levels
        are parent levels. e.g. (arrow: is-partent-of)
          A->B->C
              \>D->E
        will return A=0,B=1,C=2,D=2,E=3"""
        levelSet = set(levels)
        cnts = dict()
        for lev in levelSet:
            t = set(self.iterParents(lev)).intersection(levelSet)
            cnts[lev] = len(t)
        return cnts

    def mostSpecific(self, levels):
        """returns the most specific (youngest) level among a set of
        levels. it is required that all levels are on one monophyletic
        lineage, otherwise an Exception is raised."""
        # count who often each element is a child of any other one.
        # the one with len(levels)-1 is the most specific level
        cnts = self._countParentAmongLevelSet(levels)
        for lev, cnt in cnts.items():
            if cnt==len(levels)-1:
                return lev
        raise Exception("Non of the element is subelement of all others")

    def mostGeneralLevel(self, levels):
        """returns the most general (odest) level among a set of levels."""
        # count who often each element is a child of any other one.
        # the one with len(levels)-1 is the most specific level
        cnts = self._countParentAmongLevelSet(levels)
        for lev, cnt in cnts.items():
            if cnt==0:
                return lev
        raise Exception("Non of the element is the root of all others")

=======

    def _countParentAmongLevelSet(self, levels):
        levelSet = set(levels)
        cnts = dict()
        for lev in levelSet:
            t = set(self.iterParents(lev)).intersection(levelSet)
            cnts[lev] = len(t)
        return cnts

    def mostSpecific(self, levels):
        # count who often each element is a child of any other one.
        # the one with len(levels)-1 is the most specific level
        cnts = self._countParentAmongLevelSet(levels)
        for lev, cnt in cnts.items():
            if cnt==len(levels)-1:
                return lev
        raise Exception("None of the element is subelement of all others")

    def mostGeneralLevel(self, levels):
        # count who often each element is a child of any other one.
        # the one with len(levels)-1 is the most specific level
        cnts = self._countParentAmongLevelSet(levels)
        for lev, cnt in cnts.items():
            if cnt==0:
                return lev
        raise Exception("None of the element is the root of all others")

>>>>>>> 5e3221d1
    def printSubTreeR(self, fd, lev=None, indent=0):
        if lev is None:
            lev = self.root
        fd.write("{}{}\n".format(" "*2*indent, lev))
        for child in self.hierarchy[lev].down:
            self.printSubTreeR(fd, child.name, indent+1)

    def __str__(self):
        fd = io.StringIO()
        self.printSubTreeR(fd)
        res = fd.getvalue()
        fd.close()
        return res


class XMLTaxonomy(Taxonomy):
    def __init__(self, filename):
<<<<<<< HEAD
        raise NotImplementedError("XML Taxonomys have not yet been implemented")
=======
        raise NotImplementedError("XML Taxonomies have not yet been implemented")
>>>>>>> 5e3221d1


class TaxRangeOrthoXMLTaxonomy(Taxonomy):
    def __init__(self, parser):
        self.parser = parser
        self.extractAdjacencies()
        self.bloat_all()
        self.extractHierarchy()

    def _parseParentChildRelsR(self, grp):
        levels = None
        if OrthoXMLParser.is_ortholog_group(grp):
            levels = [l.get('value') for l in grp.findall(
                './{{{ns0}}}property[@name="TaxRange"]'
                .format(**OrthoXMLParser.ns))]
        directChildNodes = list(grp)
        children = [child for child in directChildNodes
                    if OrthoXMLParser.is_evolutionary_node(child)]
        geneRefs = [node for node in directChildNodes if OrthoXMLQuery.is_geneRef_node(node)]
        speciesOfGenes = {self.parser.mapGeneToSpecies(x.get('id')) for x in geneRefs}


<<<<<<< HEAD
        # recursivly process childreen nodes
=======
        # recursively process childreen nodes
>>>>>>> 5e3221d1
        subLevs = speciesOfGenes
        for child in children:
            subLevs.update(self._parseParentChildRelsR(child))

        if levels is not None:
            for parent in levels:
                for child in subLevs:
                    self.adj.add((parent, child))
            subLevs = set(levels)
        return subLevs

    def extractAdjacencies(self):
        self.adj = set()
        for grp in self.parser.getToplevelGroups():
            self._parseParentChildRelsR(grp)

        self.nodes = set(itertools.chain(*self.adj))

    def bloat_all(self):
        """build transitive closure of all parent - child relations"""
        while(self.bloat()):
            pass

    def bloat(self):
        found = False
        for pair in itertools.product(self.nodes, repeat=2):
            first, second = pair
            for node in self.nodes:
                if ((pair not in self.adj) and ((first, node) in self.adj) and
                        ((node, second) in self.adj)):
                    found = True
                    self.adj.add(pair)
        return found

    def extractHierarchy(self):
        self.hierarchy = dict(zip(self.nodes, map(TaxNode, self.nodes)))
        for pair in itertools.product(self.nodes, repeat=2):
            if pair in self.adj:
                if self.good(pair):
                    first, second = pair
                    #print "%s,%s is good" % pair
                    self.hierarchy[first].addChild(self.hierarchy[second])
                    self.hierarchy[second].addParent(self.hierarchy[first])
        noParentNodes = [z for z in self.nodes if self.hierarchy[z].up is None]
        if len(noParentNodes) != 1:
            raise TaxonomyInconsistencyError(
                "Warning: several/none TaxonomyNodes are roots: {}"
                .format(noParentNodes))
        self.root = noParentNodes[0]

    def good(self, pair):
        first, second = pair
        for node in self.nodes:
            if (first, node) in self.adj and (node, second) in self.adj:
                return False
        return True


class TaxNode(object):
    def __init__(self, name):
        self.name = name
        self.up = None
        self.down = list()

    def addChild(self, c):
        if not c in self.down:
            self.down.append(c)

    def addParent(self, p):
        if self.up is not None and self.up != p:
            raise TaxonomyInconsistencyError(
                "Level {} has several parents, at least two: {}, {}"
                .format(self.name, self.up.name, p.name))
        self.up = p

    def iterLeaves(self):
        if len(self.down) == 0:
            yield self
        else:
            for child in self.down:
                for elem in child.iterLeaves():
                    yield elem


class GeneFamily(object):
    """GeneFamily(root_element)

    Represents one gene family rooted at an orthologous group. """
    def __init__(self, root_element):
        if not OrthoXMLParser.is_ortholog_group(root_element):
            raise ElementError('Not an orthologGroup node')
        self.root = root_element

    def getMemberGenes(self):
        members = self.root.findall('.//{{{ns0}}}geneRef'.
                format(**OrthoXMLParser.ns))
        return [x.get('id') for x in members]

    def getFamId(self):
        return self.root.get('og')

    def getLevels(self):
        return OrthoXMLQuery.getLevels(self.root)

    def analyzeLevel(self, level):
        """analyze the structure of the family at a given taxonomic
        level.
        returns a list of LevelAnalysis object, one per sub-family"""

        subFamNodes = OrthoXMLQuery.getGroupsAtLevel(level, self.root)
        subFams = [GeneFamily(fam) for fam in subFamNodes]
        return subFams

    def analyze(self, strategy):
<<<<<<< HEAD
        """analyze the history of the GeneFamily using the strategy
        passed to the method. The strategy arguement must be an
        object providing a analyzeGeneFam method,
        e.g. a LevelAnalysis object."""
=======
>>>>>>> 5e3221d1
        self.summary = strategy.analyzeGeneFam(self)

    def write(self, fd, speciesFilter=None, idFormatter=lambda x: x):
        species = list(self.summary.keys())
        if speciesFilter is not None:
            species = [g for g in species if g in speciesFilter]
        for spec in self.summary.keys():
            if not spec in species:
                continue
            for sumElem in self.summary[spec]:
                refs = "; ".join([idFormatter(gid) for gid in sumElem.genes])
                fd.write("{}\t{}\t{}\t{}:{}\n".format(
                    self.getFamId(), spec, len(sumElem.genes),
                    sumElem.typ, refs))


class Singletons(GeneFamily):
    def __init__(self, element):
        memb = set()
        if isinstance(element, str):
            memb.add(element)
        else:
            memb.update(element)
        self.members = memb

    def getMemberGenes(self):
        return self.members

    def getFamId(self):
        return "n/a"

    def getLevels(self):
        return None


    def analyzeLevel(self, level, parser):
        return self

    def analyze(self, strategy):
        super().analyze(strategy)
        for specSum in self.summary.values():
            for sumElement in specSum:
                sumElement.typ = "SINGLETON"


def enum(*sequential, **named):
    """creates an Enum type with given values"""
    enums = dict(zip(sequential, range(len(sequential))), **named)
    enums['reverse'] = dict((value, key) for key, value in enums.items())
    return type('Enum', (object, ), enums)


class SummaryOfSpecies(object):
    def __init__(self, typ, genes):
        self.typ = typ
        self.genes = genes


class LevelAnalysisFactory(object):
    def __init__(self):
        pass

    def newLevelAnalysis(self, parser):
        """return a the appropriate LevelAnalysis instance based on
        the presents/absence of a taxonomy in the parser"""
        if parser.tax is None:
            return BasicLevelAnalysis(parser)
        else:
            return TaxAwareLevelAnalysis(parser, parser.tax)


class BasicLevelAnalysis(object):
    GeneClasses = enum("MULTICOPY", "SINGLECOPY", "ANCIENT_BUT_LOST", "LATER_GAINED", "SINGLETON")

    def __init__(self, parser):
        self.parser = parser

    def analyzeGeneFam(self, fam):
<<<<<<< HEAD
        """analyzes a single gene family and returns a summary dict.

        This method classifies all genes in the family depending on
        the number of copies per genome into MULTICOPY or SINGLECOPY
        genes."""
=======
>>>>>>> 5e3221d1
        spec2genes = collections.defaultdict(set)
        for geneId in fam.getMemberGenes():
            spec = self.parser.mapGeneToSpecies(geneId)
            spec2genes[spec].add(geneId)
        summary = dict()
        for spec in iter(spec2genes.keys()):
            nrMemb = len(spec2genes[spec])
            gclass = self.GeneClasses.MULTICOPY if nrMemb > 1 else self.GeneClasses.SINGLECOPY
            summary[spec] = [SummaryOfSpecies(self.GeneClasses.reverse[gclass],
                                              spec2genes[spec])]
        return summary


class TaxAwareLevelAnalysis(BasicLevelAnalysis):
    def __init__(self, parser, tax):
        super().__init__(parser)
        self.tax = tax

    def analyzeGeneFam(self, fam):
<<<<<<< HEAD
        """analyzes a singel gene family in the context of a known
        taxonomic tree.

        in addition to the method defined in the base class, this
        method adds information of lost genes. It does this by
        checking whether a species within the taxonomic range of
        the family contains a copy of the gene. if not, it had
        been lost."""
        summary = super().analyzeGeneFam(fam)
        lev = fam.getLevels()
        if lev is not None:
            # if several levels exist at this node, use oldest one
            mostGeneralLevel = self.tax.mostGeneralLevel(lev)
            speciesCoveredByLevel = {l for l in self.tax.hierarchy[mostGeneralLevel].iterLeaves()}
=======
        summary = super().analyzeGeneFam(fam)
        lev = fam.getLevels()
        if lev is not None:
            mostGeneralLevel = self.tax.mostGeneralLevel(lev)
            speciesCoveredByLevel = {l.name for l in self.tax.hierarchy[mostGeneralLevel].iterLeaves()}
>>>>>>> 5e3221d1
            lostSpecies = speciesCoveredByLevel.difference(summary.keys())
            for lost in lostSpecies:
                summary[lost] = [(SummaryOfSpecies("ANCIENT_BUT_LOST",[]))]
        return summary


class FamHistory(object):
    XRefTag = None

    def __init__(self, parser, analyzer):
        self.parser = parser
        self.analyzer = analyzer

    def setXRefTag(self, tag):
        """set the attribute name of the 'gene' elements which should
        be used for report. defined by orthoxml are 'geneId' and
        'protId'. If not defined, the (numerical) internal ids are used."""
        self.XRefTag = tag

    def analyzeLevel(self, level):
        gfamList = list()
        for fam in self.parser.getToplevelGroups():
            gfamList.extend(GeneFamily(fam).analyzeLevel(level))

        gene2FamIdx = dict()
        specInTaxRange = set()
        for idx, gfam in enumerate(gfamList):
            gfam.analyze(self.analyzer)
            specInTaxRange.update(gfam.summary.keys())
            for mem in gfam.getMemberGenes():
                gene2FamIdx[mem] = idx
        # get genes in taxrange not belonging to any family. those are
        # considered to be singletons and added to a special GeneFamily.
        allGenesInRange = self.parser.getGeneIds(speciesFilter=specInTaxRange)
        singletonsSet = set(allGenesInRange).difference(gene2FamIdx.keys())
        singletons = Singletons(singletonsSet)
        singletons.analyze(self.analyzer)

        gfamList.append(singletons)
        for singleton in singletonsSet:
            gene2FamIdx[singleton] = len(gfamList)-1

        self.geneFamList = gfamList
        self.gene2FamIdx = gene2FamIdx
        self.analyzedLevel = level

    def write(self, fd, speciesFilter=None):
<<<<<<< HEAD
        """writes the FamHistory object to a given stream object
        in a human readable format.
        The stream object needs to have a write(str) method defined.
        The optional speciesFilter argument accepts a set of
        species names for which the genes in the families are
        reported."""

=======
>>>>>>> 5e3221d1
        fd.write("FamilyAnalysis at {}\n".format(self.analyzedLevel))
        for fam in self.geneFamList:
            fam.write(fd, speciesFilter, idFormatter=lambda gid:
                    self.parser.mapGeneToXRef(gid, self.XRefTag))

    def __str__(self):
        fd = io.StringIO()
        self.write(fd)
        res = fd.getvalue()
        fd.close()
        return res

<<<<<<< HEAD
    def compare(self, other, fd):
        """compares two FamilyHistory objects.

        The two FamilyHistory objects are ment to operate on the same
        dataset, but on different taxonomic levels. It compares all
        families with respect to these two levels and clusters them
        according to whether they are
         - identical (no duplication/loss on the lineage between the
           two levels
         - duplications (old family duplicated along the lineage into
           two or more subfamilies)
         - novel families (did not exist at older level)

        It is expected that the 'other' family object corresponds to
        the younger taxonomic level, but this is not enforced. """

=======
    def _find_subfamilies(self, query, targetlist):
        """ Used in compare method - fixes s.startswith bug where
        queries such as '20' would return subfamilies '200', '2000', etc. 
        Now '20' will only return subfamilies of the form '20.1a', 20.1b.2c.3e', 
        etc. """
        result = []
        q = query.split('.') # e.g. 8.1b.2a -> ['8', '1b', '2a']

        for family in targetlist:
            name_elements = family.split('.')
            if name_elements[:len(q)] == q: # exact prefix match to query
                result.append(family)

        return result

    def compare(self, other, fd):
>>>>>>> 5e3221d1
        famIds = [gfam.getFamId() for gfam in self.geneFamList]
        otherfamIds = [gfam.getFamId() for gfam in other.geneFamList]
        for f in famIds:
            if f == "n/a":
                continue
            if f in otherfamIds:
                fd.write("{} identical\n".format(f))
            else:
<<<<<<< HEAD
                subfam = [s for s in otherfamIds if s.startswith(f)]
                fd.write("{} -> {}\n".format(f, "; ".join(subfam)))
=======
                subfam = self._find_subfamilies(f, otherfamIds)
                if len(subfam) == 0:
                    fd.write("{} -> LOST\n".format(f))
                else:
                    fd.write("{} -> {}\n".format(f, "; ".join(subfam)))
>>>>>>> 5e3221d1
        for f in otherfamIds:
            topId = f[:f.find('.')]
            if not any(map(lambda x:x.startswith(topId), famIds)):
                fd.write("n/a -> {}\n".format(f))

<<<<<<< HEAD
=======

>>>>>>> 5e3221d1
class GroupAnnotator(object):
    """this class annotates orthologGroup elements with the numbering
    schema presented in the LOFT paper:
    van der Heijden, Snel, van Noort, Huynen
    Orthology prediction at scalable resolution by phylogenetic tree analysis.
    BMC Bioinformatics, 2007, 8, 83

    and adding additional property tags with skipped TaxRange levels."""

    def __init__(self, parser):
        self.parser = parser
        self.ns = parser.ns

    def _getNextSubId(self, idx):
<<<<<<< HEAD
        """helper method to return the next number at a given depth of
        duplication (idx)"""
=======
>>>>>>> 5e3221d1
        while len(self.dupCnt) < idx:
            self.dupCnt.append(0)
        self.dupCnt[idx-1] += 1
        return self.dupCnt[idx - 1]

    def _encodeParalogClusterId(self, prefix, nr):
        """encode the paralogGroups at the same level, e.g. 1a, 1b, 1c
        for 3 paralogGroups next to each other. the nr argument
        identifies the individual indices of those 3 paralogGroups."""
        letters = []
        while nr//26 > 0:
            letters.append(chr(97 + (nr % 26)))
            nr = nr//26 - 1
        letters.append(chr(97 + (nr % 26)))
        return prefix+''.join(letters[::-1])  # letters were in reverse order

    def _annotateGroupR(self, node, og, idx=0):
<<<<<<< HEAD
        """create the og attributes at the orthologGroup elements
        according to the naming schema of LOFT. ParalogGroup elements
        do not get own attributes (not possible in the xml schema),
        but propagate their sub-names for the subsequent orthologGroup
        elements."""
=======
>>>>>>> 5e3221d1
        if self.parser.is_ortholog_group(node):
            node.set('og', og)
            for child in list(node):
                self._annotateGroupR(child, og, idx)
        elif self.parser.is_paralog_group(node):
            idx += 1
            nextOG = "{}.{}".format(og, self._getNextSubId(idx))
            for i, child in enumerate(list(node)):
                self._annotateGroupR(child,
                                     self._encodeParalogClusterId(nextOG, i),
                                     idx)

    def _addTaxRangeR(self, node, last=None, noUpwardLevels=False):
<<<<<<< HEAD
        """recursive method to ad TaxRange property tags."""
=======
>>>>>>> 5e3221d1
        if self.parser.is_ortholog_group(node):
            levels = {z.get('value') for z in node.findall(
                './{{{ns0}}}property[@name="TaxRange"]'
                .format(**self.ns))}
            mostSpecificLevel = self.tax.mostSpecific(levels)
            if noUpwardLevels:
                levelsToParent = set()
            else:
                levelsToParent = {l for l in self.tax.iterParents(mostSpecificLevel, last)}
                levelsToParent.add(mostSpecificLevel)
                if not levels.issubset(levelsToParent):
                    raise Exception("taxonomy not in correspondance with found hierarchy: {} vs {}"
                                    .format(levels, levelsToParent))
            addLevels = levelsToParent - levels
            for lev in addLevels:
                node.append(self._createTaxRangeTag(lev))
            for child in list(node):
                self._addTaxRangeR(child, mostSpecificLevel)

        elif self.parser.is_paralog_group(node):
            for child in list(node):
                self._addTaxRangeR(child, last)
        elif OrthoXMLQuery.is_geneRef_node(node):
<<<<<<< HEAD
            # we check whether the parent node is a direct ancester in the
=======
            # we check whether the parent node is a direct ancester in the 
>>>>>>> 5e3221d1
            # tax or not. if not, we creaete a fake orthologGroup.
            spec = self.parser.mapGeneToSpecies(node.get('id'))
            expRange = self.tax.hierarchy[spec].up.name
            directParent = parent = node.getparent()
            while not self.parser.is_ortholog_group(parent):
                parent = parent.getparent()
            levOfParent = OrthoXMLQuery.getLevels(parent)
            mostSpecific = self.tax.mostSpecific(levOfParent)
            if expRange != mostSpecific:
<<<<<<< HEAD
                self._insertOG(directParent, node, expRange, mostSpecific)

=======
                self._insertOG(directParent, node, expRange, mostSpecific) 
            
>>>>>>> 5e3221d1
    def _insertOG(self, parent, child, specificLev, beforeLev):
        pos = parent.index(child)
        el = etree.Element('{{{ns0}}}orthologGroup'.format(**self.parser.ns))
        el.append(self._createTaxRangeTag(specificLev))
        for lev in self.tax.iterParents(specificLev, stopBefor=beforeLev):
            el.append(self._createTaxRangeTag(lev))
        el.append(child)
<<<<<<< HEAD
        parent.insert(pos, el)
=======
        parent.insert(pos, el) 
>>>>>>> 5e3221d1

    def _createTaxRangeTag(self, lev):
        return etree.Element('{{{ns0}}}property'.format(**self.parser.ns),
                attrib=dict(name='TaxRange', value=lev))

    def annotateMissingTaxRanges(self, tax, propagate_top=False):
        """This function adds left-out taxrange property elements to
        the orthologGroup elements in the xml. It will add all the levels
        defined in the 'tax'-Taxonomy between the parents most specific
        level and the current nodes level. If no parent exists, all
        tax-levels above the current one are used."""
        self.tax = tax
        for fam in self.parser.getToplevelGroups():
            self._addTaxRangeR(fam, noUpwardLevels=not propagate_top)
        del self.tax

    def annotateDoc(self):
        """apply the LOFT naming schema to all the orthologGroups."""
        for i, fam in enumerate(self.parser.getToplevelGroups()):
            self.dupCnt = list()
            self._annotateGroupR(fam, fam.get('id', str(i)))
<<<<<<< HEAD
=======

>>>>>>> 5e3221d1

if __name__ == "__main__":
    import argparse
    import sys

    parser = argparse.ArgumentParser(description='Analyze Hierarchical OrthoXML families.')
    parser.add_argument('--xreftag', default=None, help='xref tag of genes to report')
    parser.add_argument('--show_levels', action='store_true', help='show available levels and species and quit')
    parser.add_argument('-r', '--use-recursion', action='store_true', help='Use recursion to sample families that are a subset of the query')
    parser.add_argument('--taxonomy', default='implicit', help='Taxonomy used to reconstruct intermediate levels. Has to be either "implicit" (default) or a path to a file. If set to "implicit", the taxonomy is extracted from the input OrthoXML file')
    parser.add_argument('--propagate_top', action='store_true', help='propagate taxonomy levels up to the toplevel. If not set, only intermediate levels are propagated.')
    parser.add_argument('--show_taxonomy', action='store_true', help='show taxonomy used to infer missing levels')
    parser.add_argument('--store_augmented_xml', default=None, help='if set to a filename, the input orthoxml file with augmented annotations is written')
    parser.add_argument('--compare_second_level',default=None, help='compare secondary level with primary one')
    parser.add_argument('path', help='path to orthoxml file')
    parser.add_argument('level', help='taxonomic level at which analysis should be done')
    parser.add_argument('species', nargs="+", help='(list of) species to be analyzed')
    args = parser.parse_args()

    op = OrthoXMLParser(args.path)
    if args.show_levels:
        print("Species:\n{0}\n\nLevels:\n{1}".format(
                '\n'.join(sorted(list(op.getSpeciesSet()))),
                '\n'.join(sorted(op.getLevels()))))
        sys.exit()
    print("Analyzing {} on taxlevel {}".format(args.path, args.level))
    print("Species found:")
    print("; ".join(op.getSpeciesSet()))
    print("--> analyzing " + "; ".join(args.species))

    if args.taxonomy == "implicit":
        tax = TaxonomyFactory.newTaxonomy(op)
    else:
<<<<<<< HEAD
        tax = TaxonomyFactory.newTaxonomy(args.taxonomy)
=======
        from newick import NewickTaxonomy
        tax = TaxonomyFactory.newTaxonomy(args.taxonomy)
        if isinstance(tax, NewickTaxonomy):
            tax.annotate_from_orthoxml(op)
>>>>>>> 5e3221d1

    if args.show_taxonomy:
        print("Use following taxonomy")
        print(tax)

    # add taxonomy to parser
    op.augmentTaxonomyInfo(tax, args.propagate_top)

    if args.use_recursion:
        hist = op.getFamHistoryByRecursion(args.species, args.level)
    else:
        hist = op.getFamHistory()
        hist.analyzeLevel(args.level)
    if args.compare_second_level is None:
        hist.setXRefTag(args.xreftag)
        hist.write(sys.stdout, speciesFilter=args.species)
    else:
        hist2 = op.getFamHistory()
        hist2.analyzeLevel(args.compare_second_level)
<<<<<<< HEAD
=======
        print("Comparing taxlevel {}\n to taxlevel {}".format(
            args.level, args.compare_second_level))
>>>>>>> 5e3221d1
        hist.compare(hist2, sys.stdout)

    if args.store_augmented_xml is not None:
        op.write(args.store_augmented_xml)<|MERGE_RESOLUTION|>--- conflicted
+++ resolved
@@ -9,10 +9,6 @@
 import collections
 import itertools
 import io
-<<<<<<< HEAD
-
-=======
->>>>>>> 5e3221d1
 
 class ElementError(Exception):
     def __init__(self, msg):
@@ -23,20 +19,14 @@
 
 
 class OrthoXMLQuery(object):
-<<<<<<< HEAD
     """Helper class with predefined queries on an orthoxml tree."""
 
-=======
->>>>>>> 5e3221d1
     ns = {"ns0": "http://orthoXML.org/2011/"}   # xml namespace
 
     @classmethod
     def getToplevelOrthologGroups(cls, root):
-<<<<<<< HEAD
         """returns a list with the toplevel orthologGroup elements
         of the given root element."""
-=======
->>>>>>> 5e3221d1
         xquery = ".//{{{ns0}}}groups/{{{ns0}}}orthologGroup".format(**cls.ns)
         return root.findall(xquery)
 
@@ -54,36 +44,23 @@
         return root.findall(xquery)
 
     @classmethod
-<<<<<<< HEAD
     def getSubNodes(cls, targetNode, root, recursivly=True):
         """method which returns a list of all (if recursively
         is set to true) or only the direct children nodes
         having 'targetNode' as their tagname.
         The namespace is automatically added to the tagname."""
         xPrefix = ".//" if recursivly else "./"
-=======
-    def getSubNodes(cls, targetNode, root, recursively=True):
-        """method which returns a list of all (if recursively
-        is set to true) or only the direct children nodes
-        having 'targetNode' as their tagname. The namespace is
-        added to the tagname."""
-        xPrefix = ".//" if recursively else "./"
->>>>>>> 5e3221d1
         xquery = "{}{{{}}}{}".format(xPrefix, cls.ns['ns0'], targetNode)
         return root.findall(xquery)
 
     @classmethod
     def is_geneRef_node(cls, element):
-<<<<<<< HEAD
         """check whether a given element is an instance of a geneRef
         element."""
-=======
->>>>>>> 5e3221d1
         return element.tag == '{{{ns0}}}geneRef'.format(**cls.ns)
 
     @classmethod
     def getLevels(cls, element):
-<<<<<<< HEAD
         """returns a list of the TaxRange levels associated to the
         passed orthologGroup element. If the element does not have
         any TaxRange property tags associated, an empty list is
@@ -93,13 +70,6 @@
         return res
 
 
-=======
-        propTags = cls.getSubNodes("property", element, recursively=False)
-        res = [t.get('value') for t in propTags if t.get('name')=='TaxRange']
-        return res
-
- 
->>>>>>> 5e3221d1
 class OrthoXMLParser(object):
     ns = {"ns0": "http://orthoXML.org/2011/"}   # xml namespace
 
@@ -312,14 +282,11 @@
         return genes
 
     def getFamHistory(self):
-<<<<<<< HEAD
         """This method returns a FamHistory object initialized with
         the most powerful LevelAnalysis handler. The handler depends
         on whether the parser contains a tax attribute, set by the
         augmentTaxonomyInfo method if called."""
 
-=======
->>>>>>> 5e3221d1
         # assure that orthologGroup xml elements annotated with an 'og' attr
         if self.root.find(".//*[@og]") is None:
             GroupAnnotator(self).annotateDoc()
@@ -363,13 +330,10 @@
         if isinstance(arg, str):
             if arg.endswith('.xml'):
                 return XMLTaxonomy(arg)
-<<<<<<< HEAD
-=======
             else:
                 suffix = arg[arg.rindex('.'):]
                 if suffix in ['.nwk', '.tree', '.newick']:
                     return NewickTaxonomy(arg) 
->>>>>>> 5e3221d1
         elif isinstance(arg, OrthoXMLParser):
             return TaxRangeOrthoXMLTaxonomy(arg)
         else:
@@ -381,19 +345,15 @@
         raise NotImplementedError("abstract class")
 
     def iterParents(self, node, stopBefor=None):
-<<<<<<< HEAD
         """iterates over all the taxonomy nodes towards the root
         which are above 'node' and below 'stopBefor'."""
 
-=======
->>>>>>> 5e3221d1
         if node == stopBefor:
             return
         tn = self.hierarchy[node]
         while tn.up is not None and tn.up.name != stopBefor:
             tn = tn.up
             yield tn.name
-<<<<<<< HEAD
 
     def _countParentAmongLevelSet(self, levels):
         """helper method to count for each level how many levels
@@ -430,35 +390,6 @@
                 return lev
         raise Exception("Non of the element is the root of all others")
 
-=======
-
-    def _countParentAmongLevelSet(self, levels):
-        levelSet = set(levels)
-        cnts = dict()
-        for lev in levelSet:
-            t = set(self.iterParents(lev)).intersection(levelSet)
-            cnts[lev] = len(t)
-        return cnts
-
-    def mostSpecific(self, levels):
-        # count who often each element is a child of any other one.
-        # the one with len(levels)-1 is the most specific level
-        cnts = self._countParentAmongLevelSet(levels)
-        for lev, cnt in cnts.items():
-            if cnt==len(levels)-1:
-                return lev
-        raise Exception("None of the element is subelement of all others")
-
-    def mostGeneralLevel(self, levels):
-        # count who often each element is a child of any other one.
-        # the one with len(levels)-1 is the most specific level
-        cnts = self._countParentAmongLevelSet(levels)
-        for lev, cnt in cnts.items():
-            if cnt==0:
-                return lev
-        raise Exception("None of the element is the root of all others")
-
->>>>>>> 5e3221d1
     def printSubTreeR(self, fd, lev=None, indent=0):
         if lev is None:
             lev = self.root
@@ -476,11 +407,7 @@
 
 class XMLTaxonomy(Taxonomy):
     def __init__(self, filename):
-<<<<<<< HEAD
-        raise NotImplementedError("XML Taxonomys have not yet been implemented")
-=======
         raise NotImplementedError("XML Taxonomies have not yet been implemented")
->>>>>>> 5e3221d1
 
 
 class TaxRangeOrthoXMLTaxonomy(Taxonomy):
@@ -503,11 +430,7 @@
         speciesOfGenes = {self.parser.mapGeneToSpecies(x.get('id')) for x in geneRefs}
 
 
-<<<<<<< HEAD
-        # recursivly process childreen nodes
-=======
         # recursively process childreen nodes
->>>>>>> 5e3221d1
         subLevs = speciesOfGenes
         for child in children:
             subLevs.update(self._parseParentChildRelsR(child))
@@ -622,13 +545,10 @@
         return subFams
 
     def analyze(self, strategy):
-<<<<<<< HEAD
         """analyze the history of the GeneFamily using the strategy
         passed to the method. The strategy arguement must be an
         object providing a analyzeGeneFam method,
         e.g. a LevelAnalysis object."""
-=======
->>>>>>> 5e3221d1
         self.summary = strategy.analyzeGeneFam(self)
 
     def write(self, fd, speciesFilter=None, idFormatter=lambda x: x):
@@ -707,14 +627,12 @@
         self.parser = parser
 
     def analyzeGeneFam(self, fam):
-<<<<<<< HEAD
         """analyzes a single gene family and returns a summary dict.
 
         This method classifies all genes in the family depending on
         the number of copies per genome into MULTICOPY or SINGLECOPY
         genes."""
-=======
->>>>>>> 5e3221d1
+
         spec2genes = collections.defaultdict(set)
         for geneId in fam.getMemberGenes():
             spec = self.parser.mapGeneToSpecies(geneId)
@@ -734,7 +652,6 @@
         self.tax = tax
 
     def analyzeGeneFam(self, fam):
-<<<<<<< HEAD
         """analyzes a singel gene family in the context of a known
         taxonomic tree.
 
@@ -749,13 +666,6 @@
             # if several levels exist at this node, use oldest one
             mostGeneralLevel = self.tax.mostGeneralLevel(lev)
             speciesCoveredByLevel = {l for l in self.tax.hierarchy[mostGeneralLevel].iterLeaves()}
-=======
-        summary = super().analyzeGeneFam(fam)
-        lev = fam.getLevels()
-        if lev is not None:
-            mostGeneralLevel = self.tax.mostGeneralLevel(lev)
-            speciesCoveredByLevel = {l.name for l in self.tax.hierarchy[mostGeneralLevel].iterLeaves()}
->>>>>>> 5e3221d1
             lostSpecies = speciesCoveredByLevel.difference(summary.keys())
             for lost in lostSpecies:
                 summary[lost] = [(SummaryOfSpecies("ANCIENT_BUT_LOST",[]))]
@@ -803,7 +713,6 @@
         self.analyzedLevel = level
 
     def write(self, fd, speciesFilter=None):
-<<<<<<< HEAD
         """writes the FamHistory object to a given stream object
         in a human readable format.
         The stream object needs to have a write(str) method defined.
@@ -811,8 +720,6 @@
         species names for which the genes in the families are
         reported."""
 
-=======
->>>>>>> 5e3221d1
         fd.write("FamilyAnalysis at {}\n".format(self.analyzedLevel))
         for fam in self.geneFamList:
             fam.write(fd, speciesFilter, idFormatter=lambda gid:
@@ -825,7 +732,21 @@
         fd.close()
         return res
 
-<<<<<<< HEAD
+    def _find_subfamilies(self, query, targetlist):
+        """ Used in compare method - fixes s.startswith bug where
+        queries such as '20' would return subfamilies '200', '2000', etc. 
+        Now '20' will only return subfamilies of the form '20.1a', 20.1b.2c.3e', 
+        etc. """
+        result = []
+        q = query.split('.') # e.g. 8.1b.2a -> ['8', '1b', '2a']
+
+        for family in targetlist:
+            name_elements = family.split('.')
+            if name_elements[:len(q)] == q: # exact prefix match to query
+                result.append(family)
+
+        return result
+
     def compare(self, other, fd):
         """compares two FamilyHistory objects.
 
@@ -842,24 +763,6 @@
         It is expected that the 'other' family object corresponds to
         the younger taxonomic level, but this is not enforced. """
 
-=======
-    def _find_subfamilies(self, query, targetlist):
-        """ Used in compare method - fixes s.startswith bug where
-        queries such as '20' would return subfamilies '200', '2000', etc. 
-        Now '20' will only return subfamilies of the form '20.1a', 20.1b.2c.3e', 
-        etc. """
-        result = []
-        q = query.split('.') # e.g. 8.1b.2a -> ['8', '1b', '2a']
-
-        for family in targetlist:
-            name_elements = family.split('.')
-            if name_elements[:len(q)] == q: # exact prefix match to query
-                result.append(family)
-
-        return result
-
-    def compare(self, other, fd):
->>>>>>> 5e3221d1
         famIds = [gfam.getFamId() for gfam in self.geneFamList]
         otherfamIds = [gfam.getFamId() for gfam in other.geneFamList]
         for f in famIds:
@@ -868,25 +771,17 @@
             if f in otherfamIds:
                 fd.write("{} identical\n".format(f))
             else:
-<<<<<<< HEAD
-                subfam = [s for s in otherfamIds if s.startswith(f)]
-                fd.write("{} -> {}\n".format(f, "; ".join(subfam)))
-=======
                 subfam = self._find_subfamilies(f, otherfamIds)
                 if len(subfam) == 0:
                     fd.write("{} -> LOST\n".format(f))
                 else:
                     fd.write("{} -> {}\n".format(f, "; ".join(subfam)))
->>>>>>> 5e3221d1
         for f in otherfamIds:
             topId = f[:f.find('.')]
             if not any(map(lambda x:x.startswith(topId), famIds)):
                 fd.write("n/a -> {}\n".format(f))
 
-<<<<<<< HEAD
-=======
-
->>>>>>> 5e3221d1
+
 class GroupAnnotator(object):
     """this class annotates orthologGroup elements with the numbering
     schema presented in the LOFT paper:
@@ -901,11 +796,8 @@
         self.ns = parser.ns
 
     def _getNextSubId(self, idx):
-<<<<<<< HEAD
         """helper method to return the next number at a given depth of
         duplication (idx)"""
-=======
->>>>>>> 5e3221d1
         while len(self.dupCnt) < idx:
             self.dupCnt.append(0)
         self.dupCnt[idx-1] += 1
@@ -923,14 +815,11 @@
         return prefix+''.join(letters[::-1])  # letters were in reverse order
 
     def _annotateGroupR(self, node, og, idx=0):
-<<<<<<< HEAD
         """create the og attributes at the orthologGroup elements
         according to the naming schema of LOFT. ParalogGroup elements
         do not get own attributes (not possible in the xml schema),
         but propagate their sub-names for the subsequent orthologGroup
         elements."""
-=======
->>>>>>> 5e3221d1
         if self.parser.is_ortholog_group(node):
             node.set('og', og)
             for child in list(node):
@@ -944,10 +833,7 @@
                                      idx)
 
     def _addTaxRangeR(self, node, last=None, noUpwardLevels=False):
-<<<<<<< HEAD
         """recursive method to ad TaxRange property tags."""
-=======
->>>>>>> 5e3221d1
         if self.parser.is_ortholog_group(node):
             levels = {z.get('value') for z in node.findall(
                 './{{{ns0}}}property[@name="TaxRange"]'
@@ -971,11 +857,7 @@
             for child in list(node):
                 self._addTaxRangeR(child, last)
         elif OrthoXMLQuery.is_geneRef_node(node):
-<<<<<<< HEAD
             # we check whether the parent node is a direct ancester in the
-=======
-            # we check whether the parent node is a direct ancester in the 
->>>>>>> 5e3221d1
             # tax or not. if not, we creaete a fake orthologGroup.
             spec = self.parser.mapGeneToSpecies(node.get('id'))
             expRange = self.tax.hierarchy[spec].up.name
@@ -985,13 +867,8 @@
             levOfParent = OrthoXMLQuery.getLevels(parent)
             mostSpecific = self.tax.mostSpecific(levOfParent)
             if expRange != mostSpecific:
-<<<<<<< HEAD
                 self._insertOG(directParent, node, expRange, mostSpecific)
 
-=======
-                self._insertOG(directParent, node, expRange, mostSpecific) 
-            
->>>>>>> 5e3221d1
     def _insertOG(self, parent, child, specificLev, beforeLev):
         pos = parent.index(child)
         el = etree.Element('{{{ns0}}}orthologGroup'.format(**self.parser.ns))
@@ -999,11 +876,7 @@
         for lev in self.tax.iterParents(specificLev, stopBefor=beforeLev):
             el.append(self._createTaxRangeTag(lev))
         el.append(child)
-<<<<<<< HEAD
         parent.insert(pos, el)
-=======
-        parent.insert(pos, el) 
->>>>>>> 5e3221d1
 
     def _createTaxRangeTag(self, lev):
         return etree.Element('{{{ns0}}}property'.format(**self.parser.ns),
@@ -1025,10 +898,7 @@
         for i, fam in enumerate(self.parser.getToplevelGroups()):
             self.dupCnt = list()
             self._annotateGroupR(fam, fam.get('id', str(i)))
-<<<<<<< HEAD
-=======
-
->>>>>>> 5e3221d1
+
 
 if __name__ == "__main__":
     import argparse
@@ -1062,14 +932,10 @@
     if args.taxonomy == "implicit":
         tax = TaxonomyFactory.newTaxonomy(op)
     else:
-<<<<<<< HEAD
-        tax = TaxonomyFactory.newTaxonomy(args.taxonomy)
-=======
         from newick import NewickTaxonomy
         tax = TaxonomyFactory.newTaxonomy(args.taxonomy)
         if isinstance(tax, NewickTaxonomy):
             tax.annotate_from_orthoxml(op)
->>>>>>> 5e3221d1
 
     if args.show_taxonomy:
         print("Use following taxonomy")
@@ -1089,11 +955,8 @@
     else:
         hist2 = op.getFamHistory()
         hist2.analyzeLevel(args.compare_second_level)
-<<<<<<< HEAD
-=======
         print("Comparing taxlevel {}\n to taxlevel {}".format(
             args.level, args.compare_second_level))
->>>>>>> 5e3221d1
         hist.compare(hist2, sys.stdout)
 
     if args.store_augmented_xml is not None:
